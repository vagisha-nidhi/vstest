// Copyright (c) Microsoft Corporation. All rights reserved.
// Licensed under the MIT license. See LICENSE file in the project root for full license information.

namespace Microsoft.VisualStudio.TestPlatform.Extensions.TrxLogger
{
    using System;
    using System.Collections.Concurrent;
    using System.Collections.Generic;
    using System.Diagnostics;
    using System.Diagnostics.CodeAnalysis;
    using System.Globalization;
    using System.IO;
    using System.Text;
    using System.Xml;
    using Microsoft.TestPlatform.Extensions.TrxLogger.ObjectModel;
    using Microsoft.TestPlatform.Extensions.TrxLogger.Utility;
    using Microsoft.TestPlatform.Extensions.TrxLogger.XML;
    using Microsoft.VisualStudio.TestPlatform.ObjectModel;
    using Microsoft.VisualStudio.TestPlatform.ObjectModel.Client;
    using Microsoft.VisualStudio.TestPlatform.Utilities;
<<<<<<< HEAD
    using NuGet.Frameworks;
=======
    using Microsoft.VisualStudio.TestPlatform.Utilities.Helpers;
    using Microsoft.VisualStudio.TestPlatform.Utilities.Helpers.Interfaces;
>>>>>>> 2479b267
    using ObjectModel.Logging;
    using TrxLoggerConstants = Microsoft.TestPlatform.Extensions.TrxLogger.Utility.Constants;
    using TrxLoggerObjectModel = Microsoft.TestPlatform.Extensions.TrxLogger.ObjectModel;
    using TrxLoggerResources = Microsoft.VisualStudio.TestPlatform.Extensions.TrxLogger.Resources.TrxResource;

    /// <summary>
    /// Logger for Generating TRX
    /// </summary>
    [FriendlyName(TrxLoggerConstants.FriendlyName)]
    [ExtensionUri(TrxLoggerConstants.ExtensionUri)]
    public class TrxLogger : ITestLoggerWithParameters
    {
        #region Fields

        #region Constructor

        /// <summary>
        /// Initializes a new instance of the <see cref="TrxLogger"/> class. 
        /// </summary>
        public TrxLogger():
            this (new Utilities.Helpers.FileHelper())
        {
        }

        /// <summary>
        /// Initializes a new instance of the <see cref="TrxLogger"/> class. 
        /// Constructor with Dependency injection. Used for unit testing.
        /// </summary>
        /// <param name="fileHelper">The file helper interface.</param>
        protected TrxLogger(IFileHelper fileHelper)
        {
            this.converter = new Converter(fileHelper);
        }

        #endregion

        /// <summary>
        /// Cache the TRX file path
        /// </summary>
        private string trxFilePath;

        // The converter class
        private Converter converter;

        private TrxLoggerObjectModel.TestRun testRun;
        private ConcurrentDictionary<Guid, TrxLoggerObjectModel.ITestResult> results;
        private ConcurrentDictionary<Guid, TrxLoggerObjectModel.ITestElement> testElements;
        private ConcurrentDictionary<Guid, TestEntry> entries;

        // Caching results and inner test entries for constant time lookup for inner parents.
        private ConcurrentDictionary<Guid, TrxLoggerObjectModel.ITestResult> innerResults;
        private ConcurrentDictionary<Guid, TestEntry> innerTestEntries;

        /// <summary>
        /// Specifies the run level "out" messages
        /// </summary>
        private StringBuilder runLevelStdOut;

        // List of run level errors and warnings generated. These are logged in the Trx in the Results Summary.
        private List<TrxLoggerObjectModel.RunInfo> runLevelErrorsAndWarnings;

        private TrxLoggerObjectModel.TestOutcome testRunOutcome = TrxLoggerObjectModel.TestOutcome.Passed;

        private int totalTests, passTests, failTests;

        private DateTime testRunStartTime;

        private string trxFileExtension = ".trx";

        /// <summary>
        /// Parameters dictionary for logger. Ex: {"LogFileName":"TestResults.trx"}.
        /// </summary>
        private Dictionary<string, string> parametersDictionary;

        /// <summary>
        /// Gets the directory under which default trx file and test results attachements should be saved.
        /// </summary>
        private string testResultsDirPath;

        #endregion

        #region ITestLogger

        /// <inheritdoc/>
        public void Initialize(TestLoggerEvents events, string testResultsDirPath)
        {
            if (events == null)
            {
                throw new ArgumentNullException(nameof(events));
            }

            if (string.IsNullOrEmpty(testResultsDirPath))
            {
                throw new ArgumentNullException(nameof(testResultsDirPath));
            }

            // Register for the events.
            events.TestRunMessage += this.TestMessageHandler;
            events.TestResult += this.TestResultHandler;
            events.TestRunComplete += this.TestRunCompleteHandler;

            this.testResultsDirPath = testResultsDirPath;
            this.InitializeInternal();
        }

        /// <inheritdoc/>
        public void Initialize(TestLoggerEvents events, Dictionary<string, string> parameters)
        {
            if (parameters == null)
            {
                throw new ArgumentNullException(nameof(parameters));
            }

            if (parameters.Count == 0)
            {
                throw new ArgumentException("No default parameters added", nameof(parameters));
            }

            var isLogFilePrefixParameterExists = parameters.TryGetValue(TrxLoggerConstants.LogFilePrefixKey, out string logFilePrefixValue);
            var isLogFileNameParameterExists = parameters.TryGetValue(TrxLoggerConstants.LogFileNameKey, out string logFileNameValue);

            if (isLogFilePrefixParameterExists && isLogFileNameParameterExists)
            {
                var trxParameterErrorMsg = string.Format(CultureInfo.CurrentCulture,
                        TrxLoggerResources.PrefixAndNameProvidedError);

                EqtTrace.Error(trxParameterErrorMsg);
                throw new ArgumentException(trxParameterErrorMsg);
            }

            this.parametersDictionary = parameters;
            this.Initialize(events, this.parametersDictionary[DefaultLoggerParameterNames.TestRunDirectory]);
        }
        #endregion

        #region ForTesting

        internal string GetRunLevelInformationalMessage()
        {
            return this.runLevelStdOut.ToString();
        }

        internal List<TrxLoggerObjectModel.RunInfo> GetRunLevelErrorsAndWarnings()
        {
            return this.runLevelErrorsAndWarnings;
        }

        internal DateTime TestRunStartTime
        {
            get { return this.testRunStartTime; }
        }

        internal TestRun LoggerTestRun
        {
            get { return this.testRun; }
        }

        internal int TotalTestCount
        {
            get { return totalTests; }
        }

        internal int PassedTestCount
        {
            get { return passTests; }
        }

        internal int FailedTestCount
        {
            get { return failTests; }
        }

        internal int TestResultCount
        {
            get { return this.results.Count; }
        }

        internal int UnitTestElementCount
        {
            get { return this.testElements.Count; }
        }

        internal int TestEntryCount
        {
            get { return this.entries.Count; }
        }

        internal TrxLoggerObjectModel.TestOutcome TestResultOutcome
        {
            get { return this.testRunOutcome; }
        }

        #endregion

        #region Event Handlers

        /// <summary>
        /// Called when a test message is received.
        /// </summary>
        /// <param name="sender">
        /// The sender.
        /// </param>
        /// <param name="e">
        /// Event args
        /// </param>
        internal void TestMessageHandler(object sender, TestRunMessageEventArgs e)
        {
            ValidateArg.NotNull<object>(sender, "sender");
            ValidateArg.NotNull<TestRunMessageEventArgs>(e, "e");

            TrxLoggerObjectModel.RunInfo runMessage;
            switch (e.Level)
            {
                case TestMessageLevel.Informational:
                    this.AddRunLevelInformationalMessage(e.Message);
                    break;
                case TestMessageLevel.Warning:
                    runMessage = new TrxLoggerObjectModel.RunInfo(e.Message, null, Environment.MachineName, TrxLoggerObjectModel.TestOutcome.Warning);
                    this.runLevelErrorsAndWarnings.Add(runMessage);
                    break;
                case TestMessageLevel.Error:
                    this.testRunOutcome = TrxLoggerObjectModel.TestOutcome.Failed;
                    runMessage = new TrxLoggerObjectModel.RunInfo(e.Message, null, Environment.MachineName, TrxLoggerObjectModel.TestOutcome.Error);
                    this.runLevelErrorsAndWarnings.Add(runMessage);
                    break;
                default:
                    Debug.Fail("TrxLogger.TestMessageHandler: The test message level is unrecognized: {0}", e.Level.ToString());
                    break;
            }
        }

        /// <summary>
        /// Called when a test result is received.
        /// </summary>
        /// <param name="sender">
        /// The sender.
        /// </param>
        /// <param name="e">
        /// The eventArgs.
        /// </param>
        internal void TestResultHandler(object sender, ObjectModel.Logging.TestResultEventArgs e)
        {
            // Create test run
            if (this.testRun == null)
                CreateTestRun();

            // Convert skipped test to a log entry as that is the behaviour of mstest.
            if (e.Result.Outcome == ObjectModel.TestOutcome.Skipped)
                this.HandleSkippedTest(e.Result);

            var testType = this.converter.GetTestType(e.Result);
            var executionId = this.converter.GetExecutionId(e.Result);

            // Setting parent properties like parent result, parent test element, parent execution id.
            var parentExecutionId = this.converter.GetParentExecutionId(e.Result);
            var parentTestResult = GetTestResult(parentExecutionId);
            var parentTestElement = (parentTestResult != null) ? GetTestElement(parentTestResult.Id.TestId) : null;

            // Switch to flat test results in case any parent related information is missing.
            if (parentTestResult == null || parentTestElement == null || parentExecutionId == Guid.Empty)
            {
                parentTestResult = null;
                parentTestElement = null;
                parentExecutionId = Guid.Empty;
            }

            // Create trx test element from rocksteady test case
            var testElement = GetOrCreateTestElement(executionId, parentExecutionId, testType, parentTestElement, e.Result);

            // Update test links. Test Links are updated in case of Ordered test.
            UpdateTestLinks(testElement, parentTestElement);

            // Convert the rocksteady result to trx test result
            var testResult = CreateTestResult(executionId, parentExecutionId, testType, testElement, parentTestElement, parentTestResult, e.Result);

            // Update test entries
            UpdateTestEntries(executionId, parentExecutionId, testElement, parentTestElement);

            // Set various counts (passtests, failed tests, total tests)
            this.totalTests++;
            if (testResult.Outcome == TrxLoggerObjectModel.TestOutcome.Failed)
            {
                this.testRunOutcome = TrxLoggerObjectModel.TestOutcome.Failed;
                this.failTests++;
            }
            else if (testResult.Outcome == TrxLoggerObjectModel.TestOutcome.Passed)
            {
                this.passTests++;
            }
        }

        /// <summary>
        /// Called when a test run is completed.
        /// </summary>
        /// <param name="sender">
        /// The sender.
        /// </param>
        /// <param name="e">
        /// Test run complete events arguments.
        /// </param>
        internal void TestRunCompleteHandler(object sender, TestRunCompleteEventArgs e)
        {
            // Create test run
            // If abort occurs there is no call to TestResultHandler which results in testRun not created.
            // This happens when some test aborts in the first batch of execution.
            if (this.testRun == null)
                CreateTestRun();

            XmlPersistence helper = new XmlPersistence();
            XmlTestStoreParameters parameters = XmlTestStoreParameters.GetParameters();
            XmlElement rootElement = helper.CreateRootElement("TestRun");

            // Save runId/username/creation time etc.
            this.testRun.Finished = DateTime.UtcNow;
            helper.SaveSingleFields(rootElement, this.testRun, parameters);

            // Save test settings
            helper.SaveObject(this.testRun.RunConfiguration, rootElement, "TestSettings", parameters);

            // Save test results
            helper.SaveIEnumerable(this.results.Values, rootElement, "Results", ".", null, parameters);

            // Save test definitions
            helper.SaveIEnumerable(this.testElements.Values, rootElement, "TestDefinitions", ".", null, parameters);

            // Save test entries
            helper.SaveIEnumerable(this.entries.Values, rootElement, "TestEntries", ".", "TestEntry", parameters);

            // Save default categories
            List<TestListCategory> categories = new List<TestListCategory>();
            categories.Add(TestListCategory.UncategorizedResults);
            categories.Add(TestListCategory.AllResults);
            helper.SaveList<TestListCategory>(categories, rootElement, "TestLists", ".", "TestList", parameters);

            // Save summary
            if (this.testRunOutcome == TrxLoggerObjectModel.TestOutcome.Passed)
            {
                this.testRunOutcome = TrxLoggerObjectModel.TestOutcome.Completed;
            }

            List<string> errorMessages = new List<string>();
            List<CollectorDataEntry> collectorEntries = this.converter.ToCollectionEntries(e.AttachmentSets, this.testRun, this.testResultsDirPath);
            IList<String> resultFiles = this.converter.ToResultFiles(e.AttachmentSets, this.testRun, this.testResultsDirPath, errorMessages);

            if (errorMessages.Count > 0)
            {
                // Got some errors while attaching files, report them and set the outcome of testrun to be Error...
                this.testRunOutcome = TrxLoggerObjectModel.TestOutcome.Error;
                foreach (string msg in errorMessages)
                {
                    RunInfo runMessage = new RunInfo(msg, null, Environment.MachineName, TrxLoggerObjectModel.TestOutcome.Error);
                    this.runLevelErrorsAndWarnings.Add(runMessage);
                }
            }

            TestRunSummary runSummary = new TestRunSummary(
                this.totalTests,
                this.passTests + this.failTests,
                this.passTests,
                this.failTests,
                this.testRunOutcome,
                this.runLevelErrorsAndWarnings,
                this.runLevelStdOut.ToString(),
                resultFiles,
                collectorEntries);

            helper.SaveObject(runSummary, rootElement, "ResultSummary", parameters);

            //Save results to Trx file
            this.DeriveTrxFilePath();
            this.PopulateTrxFile(this.trxFilePath, rootElement);
        }

        /// <summary>
        /// populate trx file from the xmlelement
        /// </summary>
        /// <param name="trxFileName">
        /// Trx full path
        /// </param>
        /// <param name="rootElement">
        /// XmlElement.
        /// </param>
        internal virtual void PopulateTrxFile(string trxFileName, XmlElement rootElement)
        {
            try
            {
                var trxFileDirPath = Path.GetDirectoryName(trxFilePath);
                if (Directory.Exists(trxFileDirPath) == false)
                {
                    Directory.CreateDirectory(trxFileDirPath);
                }

                if (File.Exists(trxFilePath))
                {
                    var overwriteWarningMsg = string.Format(CultureInfo.CurrentCulture,
                        TrxLoggerResources.TrxLoggerResultsFileOverwriteWarning, trxFileName);
                    ConsoleOutput.Instance.Warning(false, overwriteWarningMsg);
                    EqtTrace.Warning(overwriteWarningMsg);
                }

                using (var fs = File.Open(trxFileName, FileMode.Create))
                {
                    using (XmlWriter writer = XmlWriter.Create(fs, new XmlWriterSettings { NewLineHandling = NewLineHandling.Entitize, Indent = true }))
                    {
                        rootElement.OwnerDocument.Save(writer);
                        writer.Flush();
                    }
                }

                String resultsFileMessage = String.Format(CultureInfo.CurrentCulture, TrxLoggerResources.TrxLoggerResultsFile, trxFileName);
                ConsoleOutput.Instance.Information(false, resultsFileMessage);
                EqtTrace.Info(resultsFileMessage);
            }
            catch (System.UnauthorizedAccessException fileWriteException)
            {
                ConsoleOutput.Instance.Error(false, fileWriteException.Message);
            }
        }

        // Initializes trx logger cache.
        private void InitializeInternal()
        {
            this.results = new ConcurrentDictionary<Guid, TrxLoggerObjectModel.ITestResult>();
            this.innerResults = new ConcurrentDictionary<Guid, TrxLoggerObjectModel.ITestResult>();
            this.testElements = new ConcurrentDictionary<Guid, ITestElement>();
            this.entries = new ConcurrentDictionary<Guid,TestEntry>();
            this.innerTestEntries = new ConcurrentDictionary<Guid, TestEntry>();
            this.runLevelErrorsAndWarnings = new List<RunInfo>();
            this.testRun = null;
            this.totalTests = 0;
            this.passTests = 0;
            this.failTests = 0;
            this.runLevelStdOut = new StringBuilder();
            this.testRunStartTime = DateTime.UtcNow;
        }

        /// <summary>
        /// Add run level informational message
        /// </summary>
        /// <param name="message">
        /// The message.
        /// </param>
        private void AddRunLevelInformationalMessage(string message)
        {
            this.runLevelStdOut.AppendLine(message);
        }

        // Handle the skipped test result
        [SuppressMessage("StyleCop.CSharp.NamingRules", "SA1305:FieldNamesMustNotUseHungarianNotation", Justification = "Reviewed. Suppression is OK here.")]
        private void HandleSkippedTest(ObjectModel.TestResult rsTestResult)
        {
            Debug.Assert(rsTestResult.Outcome == ObjectModel.TestOutcome.Skipped, "Test Result should be skipped but it is " + rsTestResult.Outcome);

            ObjectModel.TestCase testCase = rsTestResult.TestCase;
            string testCaseName = !string.IsNullOrEmpty(testCase.DisplayName) ? testCase.DisplayName : testCase.FullyQualifiedName;
            string message = String.Format(CultureInfo.CurrentCulture, TrxLoggerResources.MessageForSkippedTests, testCaseName);
            this.AddRunLevelInformationalMessage(message);
        }

        private void DeriveTrxFilePath()
        {
            var isLogFilePrefixParameterExists = this.parametersDictionary.TryGetValue(TrxLoggerConstants.LogFilePrefixKey, out string logFilePrefixValue);
            var isLogFileNameParameterExists = this.parametersDictionary.TryGetValue(TrxLoggerConstants.LogFileNameKey, out string logFileNameValue);

            if (isLogFilePrefixParameterExists)
            {
                if (!string.IsNullOrWhiteSpace(logFilePrefixValue))              
                {
                    var framework = this.parametersDictionary[DefaultLoggerParameterNames.TargetFramework] ?? string.Empty;
                    framework = NuGetFramework.Parse(framework).GetShortFolderName();

                    logFilePrefixValue = logFilePrefixValue.Replace(".trx", string.Empty) + "_" + framework + DateTime.Now.ToString("_yyyyMMddHHmmss", DateTimeFormatInfo.InvariantInfo) + this.trxFileExtension;
                    this.trxFilePath = Path.Combine(this.testResultsDirPath, logFilePrefixValue);
                }
                else
                {
                    this.SetDefaultTrxFilePath();
                }

                return;
            }

            if (isLogFileNameParameterExists)
            {
                if (!string.IsNullOrWhiteSpace(logFileNameValue))
                {
                    this.trxFilePath = Path.Combine(this.testResultsDirPath, logFileNameValue);
                }
                else
                {
                    this.SetDefaultTrxFilePath();
                }

                return;
            }

            this.SetDefaultTrxFilePath();
        }

        /// <summary>
        /// Sets auto generated Trx file name under test results directory.
        /// </summary>
        private void SetDefaultTrxFilePath()
        {
            var defaultTrxFileName = this.testRun.RunConfiguration.RunDeploymentRootDirectory + ".trx";
            this.trxFilePath = Microsoft.TestPlatform.Extensions.TrxLogger.Utility.FileHelper.GetNextIterationFileName(this.testResultsDirPath, defaultTrxFileName, false);
        }

        /// <summary>
        /// Creates test run.
        /// </summary>
        private void CreateTestRun()
        {
            // Skip run creation if already exists.
            if (testRun != null)
                return;

            Guid runId = Guid.NewGuid();
            this.testRun = new TestRun(runId);

            // We cannot rely on the StartTime for the first test result
            // In case of parallel, first test result is the fastest test and not the one which started first.
            // Setting Started to DateTime.Now in Intialize will make sure we include the startup cost, which was being ignored earlier.
            // This is in parity with the way we set this.testRun.Finished
            this.testRun.Started = this.testRunStartTime;

            // Save default test settings
            string runDeploymentRoot = Microsoft.TestPlatform.Extensions.TrxLogger.Utility.FileHelper.ReplaceInvalidFileNameChars(this.testRun.Name);
            TestRunConfiguration testrunConfig = new TestRunConfiguration("default");
            testrunConfig.RunDeploymentRootDirectory = runDeploymentRoot;
            this.testRun.RunConfiguration = testrunConfig;
        }

        /// <summary>
        /// Gets test result from stored test results.
        /// </summary>
        /// <param name="executionId"></param>
        /// <returns>Test result</returns>
        private ITestResult GetTestResult(Guid executionId)
        {
            ITestResult testResult = null;

            if (executionId != Guid.Empty)
            {
                this.results.TryGetValue(executionId, out testResult);

                if (testResult == null)
                    this.innerResults.TryGetValue(executionId, out testResult);
            }

            return testResult;
        }

        /// <summary>
        /// Gets test element from stored test elements.
        /// </summary>
        /// <param name="testId"></param>
        /// <returns></returns>
        private ITestElement GetTestElement(Guid testId)
        {
            this.testElements.TryGetValue(testId, out var testElement);
            return testElement;
        }

        /// <summary>
        /// Gets or creates test element.
        /// </summary>
        /// <param name="executionId"></param>
        /// <param name="parentExecutionId"></param>
        /// <param name="testType"></param>
        /// <param name="parentTestElement"></param>
        /// <param name="rockSteadyTestCase"></param>
        /// <returns>Trx test element</returns>
        private ITestElement GetOrCreateTestElement(Guid executionId, Guid parentExecutionId, TestType testType, ITestElement parentTestElement, ObjectModel.TestResult rockSteadyTestResult)
        {
            ITestElement testElement = parentTestElement;

            // For scenarios like data driven tests, test element is same as parent test element.
            if (parentTestElement != null && !parentTestElement.TestType.Equals(TrxLoggerConstants.OrderedTestType))
            {
                return testElement;
            }

            TestCase testCase = rockSteadyTestResult.TestCase;
            Guid testId = this.converter.GetTestId(testCase);

            // Scenario for inner test case when parent test element is not present.
            var testName = testCase.DisplayName;
            var adapter = testCase.ExecutorUri.ToString();
            if (adapter.Contains(TrxLoggerConstants.MstestAdapterString) &&
                parentTestElement == null &&
                !string.IsNullOrEmpty(rockSteadyTestResult.DisplayName))
            {
                // Note: For old mstest adapters hierarchical support was not present. Thus inner result of data driven was identified using test result display name.
                // Non null test result display name means its a inner result of data driven/ordered test.
                // Changing GUID to keep supporting old mstest adapters.
                testId = Guid.NewGuid();
                testName = rockSteadyTestResult.DisplayName;
            }

            // Get test element
            testElement = GetTestElement(testId);

            // Create test element
            if (testElement == null)
            {
                testElement = this.converter.ToTestElement(testId, executionId, parentExecutionId, testName, testType, testCase);
                testElements.TryAdd(testId, testElement);
            }

            return testElement;
        }

        /// <summary>
        /// Update test links
        /// </summary>
        /// <param name="testElement"></param>
        /// <param name="parentTestElement"></param>
        private void UpdateTestLinks(ITestElement testElement, ITestElement parentTestElement)
        {
            if (parentTestElement != null &&
                parentTestElement.TestType.Equals(TrxLoggerConstants.OrderedTestType) &&
                !(parentTestElement as OrderedTestElement).TestLinks.ContainsKey(testElement.Id.Id))
            {
                (parentTestElement as OrderedTestElement).TestLinks.Add(testElement.Id.Id, new TestLink(testElement.Id.Id, testElement.Name, testElement.Storage));
            }
        }

        /// <summary>
        /// Creates test result
        /// </summary>
        /// <param name="executionId"></param>
        /// <param name="parentExecutionId"></param>
        /// <param name="testType"></param>
        /// <param name="testElement"></param>
        /// <param name="parentTestElement"></param>
        /// <param name="parentTestResult"></param>
        /// <param name="rocksteadyTestResult"></param>
        /// <returns>Trx test result</returns>
        private ITestResult CreateTestResult(Guid executionId, Guid parentExecutionId, TestType testType,
            ITestElement testElement, ITestElement parentTestElement, ITestResult parentTestResult, ObjectModel.TestResult rocksteadyTestResult)
        {
            // Create test result
            TrxLoggerObjectModel.TestOutcome testOutcome = this.converter.ToOutcome(rocksteadyTestResult.Outcome);
            var testResult = this.converter.ToTestResult(testElement.Id.Id, executionId, parentExecutionId, testElement.Name,
                this.testResultsDirPath, testType, testElement.CategoryId, testOutcome, this.testRun, rocksteadyTestResult);

            // Normal result scenario
            if (parentTestResult == null)
            {
                this.results.TryAdd(executionId, testResult);
                return testResult;
            }

            // Ordered test inner result scenario
            if (parentTestElement != null && parentTestElement.TestType.Equals(TrxLoggerConstants.OrderedTestType))
            {
                (parentTestResult as TestResultAggregation).InnerResults.Add(testResult);
                this.innerResults.TryAdd(executionId, testResult);
                return testResult;
            }

            // Data driven inner result scenario
            if (parentTestElement != null && parentTestElement.TestType.Equals(TrxLoggerConstants.UnitTestType))
            {
                (parentTestResult as TestResultAggregation).InnerResults.Add(testResult);
                testResult.DataRowInfo = (parentTestResult as TestResultAggregation).InnerResults.Count;
                testResult.ResultType = TrxLoggerConstants.InnerDataDrivenResultType;
                parentTestResult.ResultType = TrxLoggerConstants.ParentDataDrivenResultType;
                return testResult;
            }

            return testResult;
        }

        /// <summary>
        /// Update test entries
        /// </summary>
        /// <param name="executionId"></param>
        /// <param name="parentExecutionId"></param>
        /// <param name="testElement"></param>
        /// <param name="parentTestElement"></param>
        private void UpdateTestEntries(Guid executionId, Guid parentExecutionId, ITestElement testElement, ITestElement parentTestElement)
        {
            TestEntry te = new TestEntry(testElement.Id, TestListCategory.UncategorizedResults.Id);
            te.ExecutionId = executionId;

            if (parentTestElement == null)
            {
                this.entries.TryAdd(executionId, te);
            }
            else if (parentTestElement.TestType.Equals(TrxLoggerConstants.OrderedTestType))
            {
                te.ParentExecutionId = parentExecutionId;

                var parentTestEntry = GetTestEntry(parentExecutionId);
                if (parentTestEntry != null)
                    parentTestEntry.TestEntries.Add(te);

                this.innerTestEntries.TryAdd(executionId, te);
            }
        }

        /// <summary>
        /// Gets test entry from stored test entries.
        /// </summary>
        /// <param name="executionId"></param>
        /// <returns>Test entry</returns>
        private TestEntry GetTestEntry(Guid executionId)
        {
            TestEntry testEntry = null;

            if (executionId != Guid.Empty)
            {
                this.entries.TryGetValue(executionId, out testEntry);

                if (testEntry == null)
                    this.innerTestEntries.TryGetValue(executionId, out testEntry);
            }

            return testEntry;
        }

        #endregion
    }
}<|MERGE_RESOLUTION|>--- conflicted
+++ resolved
@@ -18,12 +18,9 @@
     using Microsoft.VisualStudio.TestPlatform.ObjectModel;
     using Microsoft.VisualStudio.TestPlatform.ObjectModel.Client;
     using Microsoft.VisualStudio.TestPlatform.Utilities;
-<<<<<<< HEAD
     using NuGet.Frameworks;
-=======
     using Microsoft.VisualStudio.TestPlatform.Utilities.Helpers;
     using Microsoft.VisualStudio.TestPlatform.Utilities.Helpers.Interfaces;
->>>>>>> 2479b267
     using ObjectModel.Logging;
     using TrxLoggerConstants = Microsoft.TestPlatform.Extensions.TrxLogger.Utility.Constants;
     using TrxLoggerObjectModel = Microsoft.TestPlatform.Extensions.TrxLogger.ObjectModel;
