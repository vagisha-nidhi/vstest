--- conflicted
+++ resolved
@@ -1,4 +1,4 @@
-﻿// Copyright (c) Microsoft Corporation. All rights reserved.
+// Copyright (c) Microsoft Corporation. All rights reserved.
 // Licensed under the MIT license. See LICENSE file in the project root for full license information.
 
 namespace Microsoft.TestPlatform.Build.Tasks
@@ -171,12 +171,7 @@
 
         private List<string> AddArgs()
         {
-<<<<<<< HEAD
-            var isConsoleLoggerEnabled = true;
-=======
             var isConsoleLoggerSpecifiedByUser = false;
-            var isCollectCodeCoverageEnabled = false;
->>>>>>> 3a94eb15
             var isRunSettingsEnabled = false;
             var allArgs = new List<string>();
 
